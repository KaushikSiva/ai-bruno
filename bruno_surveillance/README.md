# Bruno Dual-Mode Surveillance

Switch between **builtin** and **external** camera without changing code.

## Run
```bash
cd bruno_dual_surveillance
python3 -m venv .venv && source .venv/bin/activate
pip install -r requirements.txt

# Using env
export CAM_MODE=builtin   # or external
python app.py

<<<<<<< HEAD
# Ultrasonic thresholds & motion
ULTRA_CAUTION_CM=50
ULTRA_DANGER_CM=25
BRUNO_SPEED=40
BRUNO_TURN_SPEED=40
BRUNO_TURN_TIME=0.5
BRUNO_BACKUP_TIME=0.0

# Audio (optional; off by default). Also supports CLI flags --audio / --talk
BRUNO_AUDIO_ENABLED=false
BRUNO_AUDIO_VOICE=alloy
```

## Notes
- `captioner.py` is a minimal stub that tries HF `transformers` if present. Replace it with your existing local captioner for best results.
- Hiwonder SDK modules (e.g., `common.sonar`, `common.mecanum`) come from your robot image under `/home/pi/MasterPi`.
- The optional `vision_obstacles.py` helper is not wired by default; integrate where desired in `app.py`.

## Audio TTS (optional)
- When enabled (via `.env BRUNO_AUDIO_ENABLED=1` or `--audio`/`--talk`), Bruno speaks on a background thread:
  - On start: "Hey, I'm Bruno"
  - Every snapshot caption
  - Final LM Studio summary
- Uses OpenAI TTS (model `gpt-4o-mini-tts`, voice `alloy`) and requires `OPENAI_API_KEY`.
- Playback uses `simpleaudio` if available, or falls back to `aplay`/`ffplay`.
=======
# Or CLI
python app.py --mode external
```
Env:
- `CAM_MODE` = builtin | external
- `PHOTO_INTERVAL_SEC` (default 15)
- `SUMMARY_DELAY_SEC` (default 120)
- `LLM_API_BASE` (default http://localhost:1234/v1)
- `LLM_MODEL` (default lmstudio)
- `LLM_ENDPOINT` = chat | completions (default chat)
- Builtin camera only: `BRUNO_CAMERA_URL` (default http://127.0.0.1:8080?action=stream)
>>>>>>> 9bd44177
<|MERGE_RESOLUTION|>--- conflicted
+++ resolved
@@ -12,7 +12,21 @@
 export CAM_MODE=builtin   # or external
 python app.py
 
-<<<<<<< HEAD
+# Or CLI
+python app.py --mode external
+
+## Environment variables (`.env`)
+
+```dotenv
+PHOTO_INTERVAL_SEC=15
+SUMMARY_DELAY_SEC=120
+
+# LM Studio (OpenAI‑compatible)
+LLM_API_BASE=http://localhost:1234/v1
+LLM_MODEL=lmstudio
+LLM_TIMEOUT_SEC=30
+LLM_API_KEY=lm-studio
+
 # Ultrasonic thresholds & motion
 ULTRA_CAUTION_CM=50
 ULTRA_DANGER_CM=25
@@ -38,10 +52,7 @@
   - Final LM Studio summary
 - Uses OpenAI TTS (model `gpt-4o-mini-tts`, voice `alloy`) and requires `OPENAI_API_KEY`.
 - Playback uses `simpleaudio` if available, or falls back to `aplay`/`ffplay`.
-=======
-# Or CLI
-python app.py --mode external
-```
+
 Env:
 - `CAM_MODE` = builtin | external
 - `PHOTO_INTERVAL_SEC` (default 15)
@@ -49,5 +60,4 @@
 - `LLM_API_BASE` (default http://localhost:1234/v1)
 - `LLM_MODEL` (default lmstudio)
 - `LLM_ENDPOINT` = chat | completions (default chat)
-- Builtin camera only: `BRUNO_CAMERA_URL` (default http://127.0.0.1:8080?action=stream)
->>>>>>> 9bd44177
+- Builtin camera only: `BRUNO_CAMERA_URL` (default http://127.0.0.1:8080?action=stream)